--- conflicted
+++ resolved
@@ -7,15 +7,8 @@
 
 from openscm_runner import run
 from openscm_runner.adapters import CICEROSCM
-<<<<<<< HEAD
 from openscm_runner.adapters.ciceroscm_adapter import write_parameter_files
-=======
-from openscm_runner.adapters.ciceroscm_adapter import (
-    make_scenario_files,
-    write_parameter_files,
-)
 from openscm_runner.testing import _AdapterTester
->>>>>>> 957acc1f
 from openscm_runner.utils import calculate_quantiles
 
 RTOL = 1e-5
